--- conflicted
+++ resolved
@@ -334,193 +334,6 @@
         super(Vector, self).__init__(rows, 1)
 
 
-<<<<<<< HEAD
-class Db(object):
-    def __init__(self, path, connection=None):
-        self.dbpath = path
-        self.connection = connection
-
-    def close_database_connection(self, connection):
-        if self.dbpath == ':memory:':
-            return
-        connection.close()
-
-    def get_database_connection(self):
-        if self.dbpath == ':memory:':
-            if not self.connection:
-                self.connection = sqlite3.connect(':memory:')
-                self.connection.text_factory = str
-            return self.connection
-        connection = sqlite3.connect(
-            self.dbpath, timeout=5.0, isolation_level="immediate")
-        return connection
-
-    def add_track(self, filename, scms):
-        connection = self.get_database_connection()
-        connection.execute("INSERT INTO mirage (filename, scms) VALUES (?, ?)",
-                       (filename,
-                        sqlite3.Binary(instance_to_picklestring(scms))))
-        connection.commit()
-        self.close_database_connection(connection)
-
-    def remove_track(self, trackid):
-        connection = self.get_database_connection()
-        connection.execute("DELETE FROM mirage WHERE trackid = ?", (trackid,))
-        connection.commit()
-        self.close_database_connection(connection)
-
-    def remove_tracks(self, trackids):
-        connection = self.get_database_connection()
-        connection.execute("DELETE FROM mirage WHERE trackid IN (%s);" % (
-            ','.join(trackids),))
-        connection.commit()
-        self.close_database_connection(connection)
-
-    def get_track(self, filename):
-        connection = self.get_database_connection()
-        rows = connection.execute(
-            "SELECT trackid, scms FROM mirage WHERE filename = ?", (filename,))
-        for row in rows:
-            self.close_database_connection(connection)
-            return (row[0], instance_from_picklestring(row[1]))
-        self.close_database_connection(connection)
-        return None
-
-    def get_track_id(self, filename):
-        connection = self.get_database_connection()
-        rows = connection.execute(
-            "SELECT trackid FROM mirage WHERE filename = ?", (filename,))
-        for row in rows:
-            self.close_database_connection(connection)
-            return row[0]
-        self.close_database_connection(connection)
-        return None
-
-    def has_scores(self, trackid, no=20):
-        connection = self.get_database_connection()
-        cursor = connection.execute(
-            'SELECT COUNT(*) FROM distance WHERE track_1 = ?',
-            (trackid,))
-        l1 = cursor.fetchone()[0]
-        self.close_database_connection(connection)
-        if l1 < no:
-            print "Only %d connections found, minimum %d." % (l1, no)
-            return False
-        connection = self.get_database_connection()
-        cursor = connection.execute(
-            "SELECT COUNT(track_1) FROM distance WHERE track_2 = ? AND "
-            "distance < (SELECT MAX(distance) FROM distance WHERE track_1 = "
-            "?);", (trackid, trackid))
-        l2 = cursor.fetchone()[0]
-        self.close_database_connection(connection)
-        if l2 > l1:
-            print "Found %d incoming connections and only %d outgoing." % (
-                l2, l1)
-            return False
-        return True
-
-    def get_tracks(self, exclude_ids=None):
-        if not exclude_ids:
-            exclude_ids = []
-        connection = self.get_database_connection()
-        rows = connection.execute(
-            "SELECT scms, trackid FROM mirage WHERE trackid NOT IN (%s);" %
-            ','.join([str(ex) for ex in exclude_ids]))
-        result = [row for row in rows]
-        self.close_database_connection(connection)
-        return result
-
-    def get_all_track_ids(self):
-        connection = self.get_database_connection()
-        rows = connection.execute("SELECT trackid FROM mirage")
-        result = [row[0] for row in rows]
-        self.close_database_connection(connection)
-        return result
-
-    def reset(self):
-        connection = self.get_database_connection()
-        connection.execute("DELETE FROM mirage")
-        connection.commit()
-        self.close_database_connection(connection)
-
-    def add_neighbours(self, trackid, scms, exclude_ids=None, neighbours=20):
-        to_add = neighbours * 2
-        connection = self.get_database_connection()
-        connection.execute(
-            "DELETE FROM distance WHERE track_1 = ?", (trackid,))
-        connection.commit()
-        self.close_database_connection(connection)
-        yield
-        if not exclude_ids:
-            exclude_ids = []
-        c = ScmsConfiguration(20)
-        best = []
-        for buf, otherid in self.get_tracks(
-            exclude_ids=exclude_ids):
-            if trackid == otherid:
-                yield
-                continue
-            other = instance_from_picklestring(buf)
-            dist = int(distance(scms, other, c) * 1000)
-            if dist < 0:
-                yield
-                continue
-            if len(best) > to_add - 1:
-                if dist > best[-1][0]:
-                    yield
-                    continue
-            best.append((dist, trackid, otherid))
-            best.sort()
-            while len(best) > to_add:
-                best.pop()
-            yield
-        added = 0
-        if best:
-            connection = self.get_database_connection()
-            while best:
-                added += 1
-                best_tup = best.pop()
-                try:
-                    connection.execute(
-                        "INSERT INTO distance (distance, track_1, track_2) "
-                        "VALUES (?, ?, ?)", best_tup)
-                except OverFlowError:
-                    print "SNAFU:", repr(best_tup)
-            connection.commit()
-            self.close_database_connection(connection)
-        print "added %d connections" % added
-
-    def compare(self, id1, id2):
-        c = ScmsConfiguration(20)
-        t1 = self.get_track(id1)[1]
-        t2 = self.get_track(id2)[1]
-        return int(distance(t1, t2, c) * 1000)
-
-    def get_filename(self, trackid):
-        connection = self.get_database_connection()
-        rows = connection.execute(
-            'SELECT filename FROM mirage WHERE trackid = ?', (trackid, ))
-        filename = None
-        for row in rows:
-            try:
-                filename = unicode(row[0], 'utf-8')
-            except UnicodeDecodeError:
-                break
-            break
-        connection.close()
-        return filename
-
-    def get_neighbours(self, trackid):
-        connection = self.get_database_connection()
-        neighbours = [row for row in connection.execute(
-            "SELECT distance, track_2 FROM distance WHERE track_1 = ? "
-            "ORDER BY distance ASC",
-            (trackid,))]
-        self.close_database_connection(connection)
-        return neighbours
-
-=======
->>>>>>> 1148c225
 class Mfcc(object):
     """Mfcc."""
 
